use std::cell::RefCell;
use std::sync::mpsc;

use glam::{uvec2, UVec2};
use glow::HasContext;

use crate::nodes::node::{ExtInoxNode, InoxNodeUuid};
use crate::nodes::node_data::{BlendMode, Composite, InoxData, Mask, Part};
use crate::nodes::node_tree::{ExtInoxNodeTree, InoxNodeTree};
use crate::texture::Texture;

use self::gl_buffer::GlBuffer;
use self::texture::load_texture;

pub mod gl_buffer;
pub mod shader;
pub mod texture;

const VERTEX: &str = "#version 100
precision mediump float;
uniform vec2 trans;
attribute vec2 pos;
attribute vec2 uvs;
attribute vec2 deform;
varying vec2 texcoord;

void main() {
    vec2 pos2 = pos + trans + deform;
    pos2.y = -pos2.y;
    texcoord = vec2(uvs.x, -uvs.y);
    gl_Position = vec4(pos2 / 3072.0, 0.0, 1.0);
}
";

const FRAGMENT: &str = "#version 100
precision mediump float;
uniform sampler2D texture;
varying vec2 texcoord;

void main() {
    vec4 color = texture2D(texture, texcoord);
    if (color.a < 0.05) {
        discard;
    }
    gl_FragColor = color;
}
";

const VERTEX_PASSTHROUGH: &str = "#version 100
precision mediump float;
attribute vec2 pos;
attribute vec2 uvs;
varying vec2 texcoord;

void main() {
    texcoord = uvs;
    gl_Position = vec4(pos, 0.0, 1.0);
}
";

const FRAGMENT_PASSTHROUGH: &str = "#version 100
precision mediump float;
uniform sampler2D texture;
varying vec2 texcoord;

void main() {
    gl_FragColor = texture2D(texture, texcoord);
}
";

#[derive(Default, Clone)]
pub struct GlCache {
    pub prev_program: Option<glow::NativeProgram>,
    pub prev_stencil: bool,
    pub prev_blend_mode: Option<BlendMode>,
    pub prev_texture: Option<glow::NativeTexture>,
    pub prev_masks: Vec<Mask>,
}

impl GlCache {
    pub fn update_program(&mut self, program: glow::NativeProgram) -> bool {
        if let Some(prev_program) = self.prev_program.replace(program) {
            prev_program != program
        } else {
            true
        }
    }

    pub fn update_stencil(&mut self, stencil: bool) -> bool {
        if self.prev_stencil != stencil {
            self.prev_stencil = stencil;
            true
        } else {
            false
        }
    }

    pub fn update_blend_mode(&mut self, blend_mode: BlendMode) -> bool {
        if let Some(prev_blend_mode) = self.prev_blend_mode.replace(blend_mode) {
            prev_blend_mode != blend_mode
        } else {
            true
        }
    }

    pub fn update_texture(&mut self, texture: glow::NativeTexture) -> bool {
        if let Some(prev_texture) = self.prev_texture.replace(texture) {
            prev_texture != texture
        } else {
            true
        }
    }

    pub fn update_masks(&mut self, masks: Vec<Mask>) -> bool {
        if self.prev_masks != masks {
            self.prev_masks = masks;
            true
        } else {
            false
        }
    }
}

/// Default OpenGL renderer. Use this if your puppet doesn't have any nodes besides the Inochi2D builtin ones.
pub type OpenglRenderer = ExtOpenglRenderer<(), DefaultCustomRenderer>;

/// Custom OpenGL sub-renderer for custom nodes.
///
/// # Example
///
/// ```rs
/// struct Square {
///     side: f32,
/// }
///
/// struct SquareRenderer {
///     color: Vec4,
/// }
///
/// impl CustomRenderer for SquareRenderer {
///     type NodeData = Square;
///
///     fn render(
///         &self,
///         _renderer: &ExtOpenglRenderer<Square, Self>,
///         _node: &ExtInoxNode<Square>,
///         node_data: &Square,
///     ) where
///         Self: Sized,
///     {
///         println!("Rendering a square with side {} using color {}", node_data.side, self.color);
///     }
/// }
/// ```
pub trait CustomRenderer {
    type NodeData;

    fn render(
        &self,
        renderer: &ExtOpenglRenderer<Self::NodeData, Self>,
        node: &ExtInoxNode<Self::NodeData>,
        node_data: &Self::NodeData,
    ) where
        Self: Sized;
}

pub struct DefaultCustomRenderer;

impl CustomRenderer for DefaultCustomRenderer {
    type NodeData = ();

    fn render(
        &self,
        _renderer: &OpenglRenderer,
        _node: &ExtInoxNode<Self::NodeData>,
        _node_data: &Self::NodeData,
    ) {
    }
}

/// Creates a default OpenGL renderer.
/// Use this if your puppet doesn't have any nodes besides the Inochi2D builtin ones.
pub fn opengl_renderer(gl: glow::Context, viewport: UVec2, nodes: InoxNodeTree) -> OpenglRenderer {
    ExtOpenglRenderer::new(gl, viewport, nodes, DefaultCustomRenderer)
}

/// Creates an extensible OpenGL renderer.
/// Use this if your puppet has custom nodes besides the Inochi2D builtin ones.
pub fn opengl_renderer_ext<T, R>(
    gl: glow::Context,
    viewport: UVec2,
    nodes: ExtInoxNodeTree<T>,
    custom_renderer: R,
) -> ExtOpenglRenderer<T, R>
where
    R: CustomRenderer<NodeData = T>,
{
    ExtOpenglRenderer::new(gl, viewport, nodes, custom_renderer)
}

/// Extensible OpenGL renderer. It accepts a `CustomRenderer` to render your custom nodes.
///
/// Use this if your puppet has custom nodes besides the Inochi2D builtin ones.
pub struct ExtOpenglRenderer<T, R>
where
    R: CustomRenderer<NodeData = T>,
{
    /// OpenGL context.
    pub gl: glow::Context,
    /// Cache to avoid making unnecessary OpenGL calls.
    pub gl_cache: RefCell<GlCache>,
    /// Tree of nodes to render.
    pub nodes: ExtInoxNodeTree<T>, // TODO: maybe make a light copy of it instead of owning it?

    /// Viewport of the renderer.
    viewport: UVec2,

    /// Single vertex array for all the vertex buffers of the renderer.
    vao: glow::NativeVertexArray,

    /// Vertex buffer. Used to store vertex positions from meshes.
    pub verts: GlBuffer<f32>,
    /// UV buffer. Used to store UVs from Inochi2D meshes.
    pub uvs: GlBuffer<f32>,
    /// Deform buffer. Used to store mesh deformations, eventually...?
    pub deform: GlBuffer<f32>,
    /// Index buffer.
    pub ibo: GlBuffer<u16>,

    // OpenGL variables for GlBuffers above, stored for proper destruction on drop.
    nb_verts: glow::NativeBuffer,
    nb_uvs: glow::NativeBuffer,
    nb_deform: glow::NativeBuffer,
    nb_ibo: glow::NativeBuffer,

    /// All textures from the model, uploaded to the GPU.
    textures: Vec<glow::NativeTexture>,

    /// Shader program to render Part nodes.
    part_program: glow::NativeProgram,
    /// Location of the `u_trans` uniform for the Part shader program.
    u_trans: Option<glow::NativeUniformLocation>,

    /// Shader program to render Composite nodes.
    composite_program: glow::NativeProgram,
    /// Texture created to draw composite stuff on it.
    composite_texture: glow::NativeTexture,
    /// Framebuffer where composite drawing happens.
    composite_fbo: glow::NativeFramebuffer,

    /// Custom renderer.
    pub custom_renderer: R,
}

impl<T, R> ExtOpenglRenderer<T, R>
where
    R: CustomRenderer<NodeData = T>,
{
    fn new(
        gl: glow::Context,
        viewport: UVec2,
        mut nodes: ExtInoxNodeTree<T>,
        render_custom: R,
    ) -> Self {
        // Set initial viewport size
        unsafe { gl.viewport(0, 0, viewport.x as i32, viewport.y as i32) };

        // Setup batch rendering of nodes
        let vao = unsafe { gl.create_vertex_array() }.unwrap();

        let mut verts = GlBuffer::from(vec![-1., -1., -1., 1., 1., -1., 1., -1., -1., 1., 1., 1.]);
        let mut uvs = GlBuffer::from(vec![0., 0., 0., 1., 1., 0., 1., 0., 0., 1., 1., 1.]);
        let mut deform = GlBuffer::from(vec![0., 0., 0., 0., 0., 0., 0., 0., 0., 0., 0., 0.]);

        let mut ibo = GlBuffer::new();

        let mut current_ibo_offset = 6;
        for node in nodes.arena.iter_mut() {
            if let InoxData::Part(ref mut part) = node.get_mut().data {
                let mesh = &part.mesh;

                let num_verts = mesh.vertices.len();
                assert_eq!(num_verts, mesh.uvs.len());

                part.start_indice = ibo.len() as u16;
                // node.start_deform = current_ibo_offset * 2;

                verts.extend_from_slice(mesh.vertices_as_f32s());
                uvs.extend_from_slice(mesh.uvs_as_f32s());
                deform.extend_from_slice(vec![0.; num_verts * 2].as_slice());
                ibo.extend(mesh.indices.iter().map(|index| index + current_ibo_offset));
                current_ibo_offset += num_verts as u16;
            }
        }

        // Part rendering
        let part_program = shader::compile(&gl, VERTEX, FRAGMENT).unwrap();
        let u_trans = unsafe { gl.get_uniform_location(part_program, "trans") };

        // Composite rendering
        let composite_program =
            shader::compile(&gl, VERTEX_PASSTHROUGH, FRAGMENT_PASSTHROUGH).unwrap();

        let composite_texture;
        let composite_fbo;
        unsafe {
            gl.clear_color(0.0, 0.0, 0.0, 0.0);
            gl.enable(glow::BLEND);
            gl.stencil_mask(0xff);

            composite_texture = texture::upload_texture(&gl, viewport.x, viewport.y, None);
            composite_fbo = gl.create_framebuffer().unwrap();
            gl.bind_framebuffer(glow::FRAMEBUFFER, Some(composite_fbo));
            gl.framebuffer_texture_2d(
                glow::FRAMEBUFFER,
                glow::COLOR_ATTACHMENT0,
                glow::TEXTURE_2D,
                Some(composite_texture),
                0,
            );
            assert_eq!(
                gl.check_framebuffer_status(glow::FRAMEBUFFER),
                glow::FRAMEBUFFER_COMPLETE
            );
            gl.bind_framebuffer(glow::FRAMEBUFFER, None);
        };

        // upload buffers
        let nb_verts;
        let nb_uvs;
        let nb_deform;
        let nb_ibo;
        unsafe {
            gl.bind_vertex_array(Some(vao));

            nb_verts = verts.upload(&gl, glow::ARRAY_BUFFER, glow::STATIC_DRAW);
            gl.vertex_attrib_pointer_f32(0, 2, glow::FLOAT, false, 8, 0);
            gl.enable_vertex_attrib_array(0);

            nb_uvs = uvs.upload(&gl, glow::ARRAY_BUFFER, glow::STATIC_DRAW);
            gl.vertex_attrib_pointer_f32(1, 2, glow::FLOAT, false, 8, 0);
            gl.enable_vertex_attrib_array(1);

            nb_deform = deform.upload(&gl, glow::ARRAY_BUFFER, glow::DYNAMIC_DRAW);
            gl.vertex_attrib_pointer_f32(2, 2, glow::FLOAT, false, 8, 0);
            gl.enable_vertex_attrib_array(2);

            nb_ibo = ibo.upload(&gl, glow::ELEMENT_ARRAY_BUFFER, glow::STATIC_DRAW);
        }

        ExtOpenglRenderer {
            gl,
            gl_cache: RefCell::new(GlCache::default()),
            nodes,
            viewport,
            vao,
            verts,
            uvs,
            deform,
            ibo,
            nb_verts,
            nb_uvs,
            nb_deform,
            nb_ibo,
            textures: Vec::new(),
            part_program,
            u_trans,
            composite_program,
            composite_texture,
            composite_fbo,
            custom_renderer: render_custom,
        }
    }

    pub fn viewport(&self) -> UVec2 {
        self.viewport
    }

    pub fn resize(&mut self, width: u32, height: u32) {
        if width == 0 || height == 0 {
            return;
        }

        self.viewport = uvec2(width, height);

        let gl = &self.gl;
        unsafe { gl.viewport(0, 0, width as i32, height as i32) };

        // Resize composite texture
        self.bind_texture(self.composite_texture);
        unsafe {
            gl.tex_image_2d(
                glow::TEXTURE_2D,
                0,
                glow::RGBA as i32,
                width as i32,
                height as i32,
                0,
                glow::RGBA,
                glow::UNSIGNED_BYTE,
                None,
            );
        }
    }

    pub fn upload_textures(&mut self, rx: mpsc::Receiver<(usize, Texture)>, num_textures: usize) {
        let mut vec = vec![None; num_textures];
        while let Ok((i, tex)) = rx.recv() {
            let texture = load_texture(&self.gl, &tex);
            vec[i] = Some(texture);
        }
        self.textures = vec.into_iter().map(Option::unwrap).collect();
    }

    /// Pushes an OpenGL debug group.
    /// This is very useful to debug OpenGL calls per node with `apitrace`, as it will nest calls inside of labels,
    /// making it trivial to know which calls correspond to which nodes.
    /// 
    /// It is a no-op on platforms that don't support it (only MacOS so far).
    #[inline]
    fn push_debug_group(&self, name: &str) {
        #[cfg(not(target_os = "macos"))]
        unsafe {
            self.gl
                .push_debug_group(glow::DEBUG_SOURCE_APPLICATION, 0, name);
        }
    }

    /// Pops the last OpenGL debug group.
    /// 
    /// It is a no-op on platforms that don't support it (only MacOS so far).
    #[inline]
    fn pop_debug_group(&self) {
        #[cfg(not(target_os = "macos"))]
        unsafe {
            self.gl.pop_debug_group();
        }
    }

    pub fn render_nodes(&self, sorted_nodes: &[InoxNodeUuid]) {
        for &node_uuid in sorted_nodes {
            let node = self.nodes.get_node(node_uuid).unwrap();
            match node.data {
                InoxData::Part(ref part) => self.render_part(node, part, true),
                InoxData::Composite(ref composite) => self.render_composite(node, composite),
                InoxData::Custom(ref custom) => self.custom_renderer.render(self, node, custom),
                _ => (),
            }
        }
    }

    /// Renders a `Composite` node.
    ///
    /// It renders all its children in a separate framebuffer, and then draws the framebuffer with the composite's blend mode.
    fn render_composite(&self, node: &ExtInoxNode<T>, composite: &Composite) {
        let name = &node.name;
        let gl = &self.gl;

<<<<<<< HEAD
        #[cfg(not(target_os = "macos"))]
        unsafe {
            gl.push_debug_group(glow::DEBUG_SOURCE_APPLICATION, 0, name)
        };
=======
        self.push_debug_group(name);
>>>>>>> 3fc2043a

        #[cfg(feature = "owo")]
        let name = {
            use owo_colors::OwoColorize;
            name.yellow()
        };

        eprintln!("Rendering composite {name}\n[");
        unsafe {
            gl.bind_framebuffer(glow::FRAMEBUFFER, Some(self.composite_fbo));
            gl.clear(glow::COLOR_BUFFER_BIT);
            let children = self.nodes.get_children_uuids(node.uuid).unwrap_or_default();
            self.render_nodes(&children);

            gl.bind_framebuffer(glow::FRAMEBUFFER, None);
            self.bind_texture(self.composite_texture);
            self.set_blend_mode(composite.draw_state.blend_mode);
            self.use_program(self.composite_program);
            gl.draw_arrays(glow::TRIANGLES, 0, 6);
        }
        eprintln!("]");

<<<<<<< HEAD
        #[cfg(not(target_os = "macos"))]
        unsafe {
            gl.pop_debug_group()
        };
=======
        self.pop_debug_group();
>>>>>>> 3fc2043a
    }

    /// Renders a `Part` node.
    ///
    /// If the node has masks, it will render them before itself.
    fn render_part(&self, node: &ExtInoxNode<T>, part: &Part, disable_stencil: bool) {
        let name = &node.name;
        let gl = &self.gl;

<<<<<<< HEAD
        #[cfg(not(target_os = "macos"))]
        unsafe {
            gl.push_debug_group(glow::DEBUG_SOURCE_APPLICATION, 0, name)
        };
=======
        self.push_debug_group(name);
>>>>>>> 3fc2043a

        #[cfg(feature = "owo")]
        let name = {
            use owo_colors::OwoColorize;
            name.magenta()
        };

        eprintln!("  Rendering part {name}");
        if disable_stencil {
            self.set_stencil(false);
        }
        self.use_program(self.part_program);

        if !part.draw_state.masks.is_empty() {
            self.recompute_masks(&part.draw_state.masks);
        }

        self.bind_texture(self.textures[part.tex_albedo]);
        self.set_blend_mode(part.draw_state.blend_mode);

        let trans = self.trans(node);

        unsafe {
            gl.uniform_2_f32(self.u_trans.as_ref(), trans.x, trans.y);

            gl.draw_elements(
                glow::TRIANGLES,
                part.num_indices() as i32,
                glow::UNSIGNED_SHORT,
                (part.start_indice as i32) * 2,
            );
        }

<<<<<<< HEAD
        #[cfg(not(target_os = "macos"))]
        unsafe {
            gl.pop_debug_group()
        };
=======
        self.pop_debug_group();
>>>>>>> 3fc2043a
    }

    /// Directly renders a `Part` node's masks.
    ///
    /// Currently only `Part` nodes can be masks.
    fn recompute_masks(&self, masks: &[Mask]) {
        if self.gl_cache.borrow().prev_masks == masks {
            return;
        }

        self.set_stencil(true);
        let gl = &self.gl;
        unsafe {
            gl.color_mask(false, false, false, false);
            gl.stencil_op(glow::KEEP, glow::KEEP, glow::REPLACE);
            gl.stencil_func(glow::ALWAYS, 0xff, 0xff);
            gl.clear(glow::STENCIL_BUFFER_BIT);
        }

        for mask in masks.iter() {
            let mask_node = self.nodes.get_node(mask.source).unwrap();
            if let InoxData::Part(ref part) = mask_node.data {
                self.render_part(mask_node, part, false);
            }
        }

        unsafe {
            gl.color_mask(true, true, true, true);
            gl.stencil_func(glow::EQUAL, 0xff, 0xff);
            gl.stencil_op(glow::KEEP, glow::KEEP, glow::KEEP);
        }

        self.gl_cache.borrow_mut().update_masks(masks.to_vec());
    }

    /// Calculates the absolute position of a node by summing the transform position of all its ancestors.
    fn trans(&self, node: &ExtInoxNode<T>) -> glam::Vec3 {
        let mut trans = node.transform.translation;

        for ancestor in self.nodes.ancestors(node.uuid).skip(1) {
            if let Some(node) = self.nodes.arena.get(ancestor) {
                trans += node.get().transform.translation;
            }
        }

        trans
    }

    /////////////////////////////////////////

    /// Use an OpenGL shader program.
    pub fn use_program(&self, program: glow::NativeProgram) {
        if !self.gl_cache.borrow_mut().update_program(program) {
            return;
        }

        unsafe { self.gl.use_program(Some(program)) };
    }

    /// Bind an OpenGL texture.
    pub fn bind_texture(&self, texture: glow::NativeTexture) {
        if !self.gl_cache.borrow_mut().update_texture(texture) {
            return;
        }

        unsafe { self.gl.bind_texture(glow::TEXTURE_2D, Some(texture)) };
    }

    /// Enable or disable stencil.
    pub fn set_stencil(&self, stencil: bool) {
        if !self.gl_cache.borrow_mut().update_stencil(stencil) {
            return;
        }

        let gl = &self.gl;
        unsafe {
            if stencil {
                gl.enable(glow::STENCIL_TEST);
            } else {
                gl.disable(glow::STENCIL_TEST);
            }
        }
    }

    /// Set blending mode. See `BlendMode` for supported blend modes.
    pub fn set_blend_mode(&self, mode: BlendMode) {
        if !self.gl_cache.borrow_mut().update_blend_mode(mode) {
            return;
        }

        let gl = &self.gl;
        unsafe {
            match mode {
                BlendMode::Normal => {
                    gl.blend_equation(glow::FUNC_ADD);
                    gl.blend_func(glow::ONE, glow::ONE_MINUS_SRC_ALPHA);
                }
                BlendMode::Multiply => {
                    gl.blend_equation(glow::FUNC_ADD);
                    gl.blend_func(glow::DST_COLOR, glow::ONE_MINUS_SRC_ALPHA);
                }
                BlendMode::ColorDodge => {
                    gl.blend_equation(glow::FUNC_ADD);
                    gl.blend_func(glow::DST_COLOR, glow::ONE);
                }
                BlendMode::LinearDodge => {
                    gl.blend_equation(glow::FUNC_ADD);
                    gl.blend_func(glow::ONE, glow::ONE);
                }
                BlendMode::Screen => {
                    gl.blend_equation(glow::FUNC_ADD);
                    gl.blend_func(glow::ONE, glow::ONE_MINUS_SRC_COLOR);
                }
                BlendMode::ClipToLower => {
                    gl.blend_equation(glow::FUNC_ADD);
                    gl.blend_func(glow::DST_ALPHA, glow::ONE_MINUS_SRC_ALPHA);
                }
                BlendMode::SliceFromLower => {
                    gl.blend_equation(glow::FUNC_SUBTRACT);
                    gl.blend_func(glow::ONE_MINUS_DST_ALPHA, glow::ONE_MINUS_SRC_ALPHA);
                }
            }
        }
    }

    /// Clears the framebuffer for the next frame.
    pub fn clear(&self) {
        unsafe { self.gl.clear(glow::COLOR_BUFFER_BIT) };
    }
}

impl<T, R> Drop for ExtOpenglRenderer<T, R>
where
    R: CustomRenderer<NodeData = T>,
{
    fn drop(&mut self) {
        let gl = &self.gl;
        unsafe {
            gl.delete_vertex_array(self.vao);

            gl.delete_buffer(self.nb_verts);
            gl.delete_buffer(self.nb_uvs);
            gl.delete_buffer(self.nb_deform);
            gl.delete_buffer(self.nb_ibo);

            for &texture in &self.textures {
                gl.delete_texture(texture);
            }

            gl.delete_program(self.part_program);

            gl.delete_program(self.composite_program);
            gl.delete_texture(self.composite_texture);
            gl.delete_framebuffer(self.composite_fbo);
        }
    }
}<|MERGE_RESOLUTION|>--- conflicted
+++ resolved
@@ -456,14 +456,7 @@
         let name = &node.name;
         let gl = &self.gl;
 
-<<<<<<< HEAD
-        #[cfg(not(target_os = "macos"))]
-        unsafe {
-            gl.push_debug_group(glow::DEBUG_SOURCE_APPLICATION, 0, name)
-        };
-=======
         self.push_debug_group(name);
->>>>>>> 3fc2043a
 
         #[cfg(feature = "owo")]
         let name = {
@@ -486,14 +479,7 @@
         }
         eprintln!("]");
 
-<<<<<<< HEAD
-        #[cfg(not(target_os = "macos"))]
-        unsafe {
-            gl.pop_debug_group()
-        };
-=======
         self.pop_debug_group();
->>>>>>> 3fc2043a
     }
 
     /// Renders a `Part` node.
@@ -503,14 +489,7 @@
         let name = &node.name;
         let gl = &self.gl;
 
-<<<<<<< HEAD
-        #[cfg(not(target_os = "macos"))]
-        unsafe {
-            gl.push_debug_group(glow::DEBUG_SOURCE_APPLICATION, 0, name)
-        };
-=======
         self.push_debug_group(name);
->>>>>>> 3fc2043a
 
         #[cfg(feature = "owo")]
         let name = {
@@ -544,14 +523,7 @@
             );
         }
 
-<<<<<<< HEAD
-        #[cfg(not(target_os = "macos"))]
-        unsafe {
-            gl.pop_debug_group()
-        };
-=======
         self.pop_debug_group();
->>>>>>> 3fc2043a
     }
 
     /// Directly renders a `Part` node's masks.
